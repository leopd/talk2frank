--- conflicted
+++ resolved
@@ -7,21 +7,17 @@
 dependencies = [
     "accelerate>=1.11.0",
     "faster-whisper>=1.2.0",
-<<<<<<< HEAD
     "flash-attn>=2.8.3",
     "numpy>=2.3.4",
     "pillow>=12.0.0",
     "qwen-vl-utils>=0.0.8",
-=======
     "numpy<2.0",
->>>>>>> 5605f4fe
     "requests>=2.32.5",
     "sounddevice>=0.5.3",
     "torch>=2.9.0",
     "torchaudio>=2.9.0",
     "torchvision>=0.24.0",
     "tqdm>=4.67.1",
-<<<<<<< HEAD
     "transformers>=4.57.1",
     "fastapi>=0.115.5",
     "uvicorn[standard]>=0.32.0",
@@ -32,7 +28,5 @@
 dev = [
     "pytest>=8.3.4",
     "httpx>=0.27.2",
-=======
     "tts>=0.22",
->>>>>>> 5605f4fe
 ]